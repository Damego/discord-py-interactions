--- conflicted
+++ resolved
@@ -193,28 +193,22 @@
         initial_message = False
         if not self.responded:
             initial_message = True
-<<<<<<< HEAD
-            if files and not self.deffered:
+            if files and not self.defered:
                 await self.defer(hidden=hidden)
-            if self.deffered:
-                if self._deffered_hidden != hidden:
-=======
+            if self.defered:
+                if self._defered_hidden != hidden:
             if files:
                 raise error.IncorrectFormat("You cannot send files in the initial response!")
             if self.deferred:
                 if self._deferred_hidden != hidden:
->>>>>>> c1075392
                     self._logger.warning(
                         "deferred response might not be what you set it to! (hidden / visible) "
                         "This is because it was deferred in a different state"
                     )
-<<<<<<< HEAD
                 resp = await self._http.edit(base, self.__token, files = files)
-                self.deffered = False
-=======
+                self.defered = False
                 resp = await self._http.edit(base, self.__token)
                 self.deferred = False
->>>>>>> c1075392
             else:
                 json_data = {
                     "type": 4,
